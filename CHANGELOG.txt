#Change Log
All notable changes to this project starting with the 0.6.0 release will be documented in this file. This project adheres to [Semantic Versioning](http://semver.org)

## [Unreleased][unreleased]
### Changed
- `site owner` now just returns the owner id. The --set flag has been removed. Setting is now done by `site set-owner`. (#469)
<<<<<<< HEAD
- `sites create-from-import` is now `sites import` (#465)
- `sites create` no longer accepts the --import flag. Use `sites import` instead (#465)
=======
- `site backup get` flag `--to-directory` is now `--to` and accepts either a directory or a file name (#493)
- `site clear-caches` is now `site clear-cache` (#353)
- `site upstream-updates` is now `site upstream-updates <list|apply>`. The --update flag was removed. The --accept-upstream flag was added (#473)
>>>>>>> 2d2e6ad1

###Added
- `site set owner --site=<site> --set=<owner>` sets the site owner to the given user id.

##[0.8.0] - 2015-09-15
###Added
- Environment variable TERMINUS_LOG_DIR will save all logs to file in the given directory. (#487)

###Fixed
- Undefined property "framework" error when running SitesCache functions (#433)
- Split Terminus logger between KLogger and Outputter, fixed JSON and bash outputs

##[0.7.1] - 2015-08-21
###Fixed
- PHP 5.3 incompatibility

##[0.7.0] - 2015-08-20
### Added
- `site delete` command will delete a site (moved from `sites delete`, which has been deprecated) (#370)
- `organizations sites --tag=<name>` filters list of sites by tag
- `site team change-role` Changes an existing member's role (For sites with the proper access level) (#388)
- `site team add-member` now has a required --role flag (For sites with the proper access level) (#388)
- `site delete-branch` will delete a multidev environment's branch (For sites with multidev access) (#395)
- `site delete-env` now has an optional --remove-branch flag (#395)
- Environment variables for --site (TERMINUS_SITE), --org (TERMINUS_ORG), --env (TERMINUS_ENV), and user (TERMINUS_USER). User may import these themselves, or add them to the .env file in the user's current directory. (#407)
- `site tags <add|remove> --site=<site> --org=<org> --tag=<tag>` command will add tags to an organization site (#417)
- `site workflows` commmand will show all workflows run on the site and their statuses (replaces `site jobs` and `site notifications`) (#412)

### Fixed
- `organizations sites` shows all the organization's sites, not just the first 100 (#371)

### Changed
- `site wipe` asks for confirmation (#382)
- `backup get` will not offer in-progress/incomplete backups for download (#386)
- `backup list` identifies 0-byte backups as "Incomplete" (#386)
- `site clone-env` is now `site clone-content`. Flags have changed from inclusive --db and --files to exclusive --db-only and --files-only and defaults to cloning both. (#403)
- `products` is now `upstreams` (#404)
- The `--product` flag on `sites create` is now `--upstream` (#404)
- `site backup` is now `site backups` (#416)
- The `--nocache` flag has been removed (#415)

### Deprecated
- `sites delete` will be removed in v1.0.0 (#370)
- `site jobs` will be removed in v0.7.0 (#412)
- `site notifications` will be removed in v0.7.0 (#412)

##[0.6.1] - 2015-08-11
### Fixed
- `site deploy` will not overwrite the Live environment's content (#373) 

### Changed
- `site deploy` has a `--clone-live-environment` flag for copying Live content into Test (#373)

### Deprecated
- `site deploy` `--from` flag has been deprecated and is non-functional

##[0.6.0] - 2015-08-10
### Added
- `cli console` (Instantiates a console within Terminus)
- `site init-env` (Initializes new test or live environments on Pantheon)
- `site merge-from-dev` (Merges master/dev environment into a multidev environment)
- `site merge-to-dev` (Merges a multidev environment into master/dev)
- `sites cache` (Lists sites in cache)
- `sites mass-update` (Runs upstream updates on all dev sites)
- Element flag to `site import` (Select specific element[s] to import)
- Behavior tests
- QA report tests
- Linter tools
- CHANGELOG.txt

### Fixed
- `site import`
- `site team list`
- Password display on login failure
- 100x loop on workflow failure

### Changed
- Dashboard URL given by `site dashboard` from https://dashboard.getpantheon.com/… to https://dashboard.pantheon.io/…
- `sites create` to make org parameter optional
- Dependencies
- README

### Deprecated
- Flag --nocache<|MERGE_RESOLUTION|>--- conflicted
+++ resolved
@@ -4,14 +4,12 @@
 ## [Unreleased][unreleased]
 ### Changed
 - `site owner` now just returns the owner id. The --set flag has been removed. Setting is now done by `site set-owner`. (#469)
-<<<<<<< HEAD
-- `sites create-from-import` is now `sites import` (#465)
-- `sites create` no longer accepts the --import flag. Use `sites import` instead (#465)
-=======
 - `site backup get` flag `--to-directory` is now `--to` and accepts either a directory or a file name (#493)
 - `site clear-caches` is now `site clear-cache` (#353)
 - `site upstream-updates` is now `site upstream-updates <list|apply>`. The --update flag was removed. The --accept-upstream flag was added (#473)
->>>>>>> 2d2e6ad1
+- `sites create-from-import` is now `sites import` (#465)
+- `sites create` no longer accepts the --import flag. Use `sites import` instead (#465)
+
 
 ###Added
 - `site set owner --site=<site> --set=<owner>` sets the site owner to the given user id.
