#Change Log
All notable changes to this project starting with the 0.6.0 release will be documented in this file. This project adheres to [Semantic Versioning](http://semver.org)

<<<<<<< HEAD
## [Unreleased][unreleased]
### Changed
- `site backup get` flag `--to-directory` is now `--to` and accepts either a directory or a file name (#493)
=======
#Change Log
All notable changes to this project starting with the 0.6.0 release will be documented in this file. This project adheres to [Semantic Versioning](http://semver.org)

## [Unreleased][unreleased]
### Changed
- `site owner` now just returns the owner id. The --set flag has been removed. Setting is now done by `site set-owner`. (#469)

###Added
- `site set owner --site=<site> --set=<owner>` sets the site owner to the given user id.
>>>>>>> 1fcecbb7

##[0.8.0] - 2015-09-15
###Added
- Environment variable TERMINUS_LOG_DIR will save all logs to file in the given directory. (#487)

###Fixed
- Undefined property "framework" error when running SitesCache functions (#433)
- Split Terminus logger between KLogger and Outputter, fixed JSON and bash outputs

##[0.7.1] - 2015-08-21
###Fixed
- PHP 5.3 incompatibility

##[0.7.0] - 2015-08-20
### Added
- `site delete` command will delete a site (moved from `sites delete`, which has been deprecated) (#370)
- `organizations sites --tag=<name>` filters list of sites by tag
- `site team change-role` Changes an existing member's role (For sites with the proper access level) (#388)
- `site team add-member` now has a required --role flag (For sites with the proper access level) (#388)
- `site delete-branch` will delete a multidev environment's branch (For sites with multidev access) (#395)
- `site delete-env` now has an optional --remove-branch flag (#395)
- Environment variables for --site (TERMINUS_SITE), --org (TERMINUS_ORG), --env (TERMINUS_ENV), and user (TERMINUS_USER). User may import these themselves, or add them to the .env file in the user's current directory. (#407)
- `site tags <add|remove> --site=<site> --org=<org> --tag=<tag>` command will add tags to an organization site (#417)
- `site workflows` commmand will show all workflows run on the site and their statuses (replaces `site jobs` and `site notifications`) (#412)

### Fixed
- `organizations sites` shows all the organization's sites, not just the first 100 (#371)

### Changed
- `site wipe` asks for confirmation (#382)
- `backup get` will not offer in-progress/incomplete backups for download (#386)
- `backup list` identifies 0-byte backups as "Incomplete" (#386)
- `site clone-env` is now `site clone-content`. Flags have changed from inclusive --db and --files to exclusive --db-only and --files-only and defaults to cloning both. (#403)
- `products` is now `upstreams` (#404)
- The `--product` flag on `sites create` is now `--upstream` (#404)
- `site backup` is now `site backups` (#416)
- The `--nocache` flag has been removed (#415)

### Deprecated
- `sites delete` will be removed in v1.0.0 (#370)
- `site jobs` will be removed in v0.7.0 (#412)
- `site notifications` will be removed in v0.7.0 (#412)

##[0.6.1] - 2015-08-11
### Fixed
- `site deploy` will not overwrite the Live environment's content (#373) 

### Changed
- `site deploy` has a `--clone-live-environment` flag for copying Live content into Test (#373)

### Deprecated
- `site deploy` `--from` flag has been deprecated and is non-functional

##[0.6.0] - 2015-08-10
### Added
- `cli console` (Instantiates a console within Terminus)
- `site init-env` (Initializes new test or live environments on Pantheon)
- `site merge-from-dev` (Merges master/dev environment into a multidev environment)
- `site merge-to-dev` (Merges a multidev environment into master/dev)
- `sites cache` (Lists sites in cache)
- `sites mass-update` (Runs upstream updates on all dev sites)
- Element flag to `site import` (Select specific element[s] to import)
- Behavior tests
- QA report tests
- Linter tools
- CHANGELOG.txt

### Fixed
- `site import`
- `site team list`
- Password display on login failure
- 100x loop on workflow failure

### Changed
- Dashboard URL given by `site dashboard` from https://dashboard.getpantheon.com/… to https://dashboard.pantheon.io/…
- `sites create` to make org parameter optional
- Dependencies
- README

### Deprecated
- Flag --nocache<|MERGE_RESOLUTION|>--- conflicted
+++ resolved
@@ -1,21 +1,16 @@
 #Change Log
 All notable changes to this project starting with the 0.6.0 release will be documented in this file. This project adheres to [Semantic Versioning](http://semver.org)
 
-<<<<<<< HEAD
-## [Unreleased][unreleased]
-### Changed
-- `site backup get` flag `--to-directory` is now `--to` and accepts either a directory or a file name (#493)
-=======
 #Change Log
 All notable changes to this project starting with the 0.6.0 release will be documented in this file. This project adheres to [Semantic Versioning](http://semver.org)
 
 ## [Unreleased][unreleased]
 ### Changed
 - `site owner` now just returns the owner id. The --set flag has been removed. Setting is now done by `site set-owner`. (#469)
+- `site backup get` flag `--to-directory` is now `--to` and accepts either a directory or a file name (#493)
 
 ###Added
 - `site set owner --site=<site> --set=<owner>` sets the site owner to the given user id.
->>>>>>> 1fcecbb7
 
 ##[0.8.0] - 2015-09-15
 ###Added
