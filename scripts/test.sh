--- conflicted
+++ resolved
@@ -3,11 +3,7 @@
 set -ex
 
 # Basic lint test
-<<<<<<< HEAD
-for f in $( git diff-tree $TRAVIS_COMMIT --name-only -r ) ; do php -l $f ; done
-=======
 for f in $( git diff-tree $TRAVIS_COMMIT --name-only -r | grep php ) ; do php -l $f ; done
->>>>>>> 6b446b10
 
 # Run the unit tests
 # phpunit
